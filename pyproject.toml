--- conflicted
+++ resolved
@@ -16,14 +16,10 @@
 numpy = "^1.26.1"
 boto3 = "^1.28.73"
 pyyaml = "^6.0.1"
-<<<<<<< HEAD
 pandas = "^2.1.2"
 tqdm = "^4.66.1"
 pytube = "^15.0.0"
-=======
 loguru = "^0.7.2"
-flask = "^3.0.0"
->>>>>>> c90c4059
 
 [tool.poetry.group.test.dependencies]
 pytest = "^7.4.2"
