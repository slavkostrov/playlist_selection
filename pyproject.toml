--- conflicted
+++ resolved
@@ -16,13 +16,10 @@
 numpy = "^1.26.1"
 boto3 = "^1.28.73"
 pyyaml = "^6.0.1"
-<<<<<<< HEAD
 pandas = "^2.1.2"
 tqdm = "^4.66.1"
-=======
 pytube = "^15.0.0"
 
->>>>>>> 070f6b6b
 
 [tool.poetry.group.test.dependencies]
 pytest = "^7.4.2"
