"""Module with dataset implementation."""
from collections import defaultdict
import itertools
import logging
from types import MappingProxyType
import typing as tp
<<<<<<< HEAD
=======
import tempfile

>>>>>>> 974a1ab2
from abc import ABC, abstractmethod
from tqdm.auto import tqdm
import botocore
import pandas as pd

from . import TrackMeta
from .audio import Track

<<<<<<< HEAD
=======
LOGGER = logging.getLogger(__name__)
>>>>>>> 974a1ab2

class BaseDataset(ABC):
    """Base class for all dataset classes."""
    
    @abstractmethod
    def __iter__(self) -> tp.Iterator[Track]:
        """Return iterator for tracks."""
        pass
    
    # TODO: remove?
    # @abstractmethod
    # def __getitem__(self, key: tp.Any) -> Track:
    #     """Return track with given key."""
    #     pass


class S3Dataset(BaseDataset):
    """Dataset for reading data from S3."""
    
    def __init__(
        self,
        s3_client: "botocore.client.S3",
        bucket_name: str,
        prefix: str,
    ):
        """Constructor of s3 dataset.
        
        Args:
        s3_client: boto3 connection to s3;
        bucket_name: bucket name with tracks;
        prefix: prefix for tracks.
        """
        self._s3_client = s3_client
        self.bucket_name = bucket_name
        self.prefix = prefix
    
    def _get_pages(self) -> tp.Any:
        paginator = self._s3_client.get_paginator('list_objects_v2')
        pages = paginator.paginate(Bucket=self.bucket_name, Prefix=self.prefix)
        return pages
    
    def _load_meta(self, key: str, temp_path: str) -> TrackMeta:
        self._s3_client.download_file(Filename=temp_path, Key=key, Bucket=self.bucket_name)
        meta = TrackMeta.load_from_json(temp_path)
        return meta

    def _scan(self, temp_path: str):
        pages = self._get_pages()
        objects = itertools.chain.from_iterable(map(lambda page: page["Contents"], pages))
        dataset = defaultdict(dict)
        for obj in tqdm(objects):
            key = obj["Key"]
            
            # TODO: prettify
            file_name = key.split("/")[-1]
            file_format = file_name.split(".")[-1]
            _key = key[:key.rfind("/")]
            _prefix, genre, name = _key.split("/", maxsplit=2)

            if name in dataset:
                pass
            else:
                dataset[name]["genre"] = genre
                
            if file_format == "json":
                dataset[name]["meta"] = self._load_meta(key=key, temp_path=temp_path)
            elif file_format == "mp3":
                dataset[name]["audio_path"] = key
            else:
                LOGGER.warning("Unknown file format %s with key %s.", file_format, key)
        return dataset

    def scan(self):
        """Scan tracks data from s3."""
        with tempfile.NamedTemporaryFile() as temp_dir:
            dataset = self._scan(temp_path=temp_dir.name)
        self.dataset_ = MappingProxyType(dataset)
        return self

    def __iter__(self) -> tp.Iterator[Track]:
        """Return iterator for tracks."""
        if not hasattr(self, "dataset_"):
            raise RuntimeError("Scan dataset with .scan() method.")
        
        for key, obj in self.dataset_.items():  # noqa: UP028
            # TODO: add audio download and transforms
            # maybe use .audio here
            yield key, obj

    def to_pandas(self) -> pd.DataFrame:
        """Generate pandas dataframe with dataset info."""
        if not hasattr(self, "dataset_"):
            raise RuntimeError("Scan dataset with .scan() method.")
        
        data = []
        for key, obj in self.dataset_.items():
            row = dict(key=key)
            row["genre"] = obj["genre"]
            row["audio_path"] = obj.get("audio_path")
            
            meta: TrackMeta | None = obj.get("meta")
            if meta:
                row.update(meta.model_dump())
                row.update(meta.track_details.model_dump())
                del row["track_details"]
            data.append(row)
            
        df = pd.DataFrame(data)
        return df<|MERGE_RESOLUTION|>--- conflicted
+++ resolved
@@ -1,26 +1,20 @@
 """Module with dataset implementation."""
-from collections import defaultdict
 import itertools
 import logging
+import tempfile
+import typing as tp
+from abc import ABC, abstractmethod
+from collections import defaultdict
 from types import MappingProxyType
-import typing as tp
-<<<<<<< HEAD
-=======
-import tempfile
 
->>>>>>> 974a1ab2
-from abc import ABC, abstractmethod
-from tqdm.auto import tqdm
 import botocore
 import pandas as pd
+from tqdm.auto import tqdm
 
 from . import TrackMeta
 from .audio import Track
 
-<<<<<<< HEAD
-=======
 LOGGER = logging.getLogger(__name__)
->>>>>>> 974a1ab2
 
 class BaseDataset(ABC):
     """Base class for all dataset classes."""
